--- conflicted
+++ resolved
@@ -96,14 +96,9 @@
 
         public void RegisterDefaultSerializers()
         {
-<<<<<<< HEAD
-            RegisterDisplaySerializer(new PlainTextDisplaySerializer());
-            RegisterDisplaySerializer(new ListDisplaySerializer());
-            RegisterDisplaySerializer(new TableDisplaySerializer());
-=======
             RegisterDisplaySerializer(new PlainTextResultEncoder());
             RegisterDisplaySerializer(new ListResultEncoder());
->>>>>>> a1ad7ec8
+            RegisterDisplaySerializer(new TableDisplaySerializer());
         }
 
         internal MimeBundle EncodeForDisplay(object displayable)
@@ -123,7 +118,10 @@
                 foreach (var encodedData in serialized)
                 {
                     displayData.Data[encodedData.MimeType] = encodedData.Data;
-                    displayData.Metadata[encodedData.MimeType] = encodedData.Metadata;
+                    if (encodedData.Metadata != null)
+                    {
+                        displayData.Metadata[encodedData.MimeType] = encodedData.Metadata;
+                    }
                 }
             }
             return displayData;
@@ -265,7 +263,7 @@
 
         private void WriteDisplayData(Message parent, object displayable)
         {
-            var serialized = SerializeForDisplay(displayable);
+            var serialized = EncodeForDisplay(displayable);
             // Send the engine's output to stdout.
             this.ShellServer.SendIoPubMessage(
                 new Message
