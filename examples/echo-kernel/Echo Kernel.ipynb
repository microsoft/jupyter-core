--- conflicted
+++ resolved
@@ -34,13 +34,9 @@
       ]
      },
      "execution_count": 2,
-<<<<<<< HEAD
-     "metadata": {},
-=======
      "metadata": {
       "text/plain": null
      },
->>>>>>> 066d6aaa
      "output_type": "execute_result"
     }
    ],
@@ -60,13 +56,9 @@
       ]
      },
      "execution_count": 3,
-<<<<<<< HEAD
-     "metadata": {},
-=======
      "metadata": {
       "text/plain": null
      },
->>>>>>> 066d6aaa
      "output_type": "execute_result"
     }
    ],
@@ -95,14 +87,10 @@
       ]
      },
      "execution_count": 4,
-<<<<<<< HEAD
-     "metadata": {},
-=======
      "metadata": {
       "text/html": null,
       "text/plain": null
      },
->>>>>>> 066d6aaa
      "output_type": "execute_result"
     }
    ],
